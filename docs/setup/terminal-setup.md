# Terminal Setup Guide

## Ghostty Terminal Emulator

### Remote SSH Focus Tracking Issue

**Problem**: `[O[I[O[I` escape sequences appearing in input when clicking outside terminal during SSH sessions.

**Root Cause**: Terminal focus event tracking mode (DECSET 1004) enabled by shell configuration (Oh My Zsh, zsh-autosuggestions, or tmux).

**Solution**: Disable focus events in shell initialization.

#### Fix for zsh (with Powerlevel10k)

Add to `~/.zshrc` after instant prompt section:

```zsh
# Disable focus tracking (prevents [O[I escape sequences in Ghostty)
printf '\033[?1004l' >/dev/null 2>&1
```

**Placement**: Must be after Powerlevel10k instant prompt block (after line ~6) to avoid console output warnings.

#### Fix for tmux

Add to `~/.tmux.conf`:

```tmux
# Disable focus events
set -g focus-events off
```

Apply: `tmux source-file ~/.tmux.conf`

### Terminfo Installation for Remote Systems

Ghostty uses `TERM=xterm-ghostty`. Install terminfo on remote servers:

```bash
# On local machine (with Ghostty)
infocmp xterm-ghostty > /tmp/xterm-ghostty.ti
scp /tmp/xterm-ghostty.ti remote-host:/tmp/

# On remote machine
tic -x /tmp/xterm-ghostty.ti  # Installs to ~/.terminfo/
rm /tmp/xterm-ghostty.ti
```

#### Enable TERM Forwarding

**Local** `~/.ssh/config`:
```ssh
Host remote-host
    SendEnv TERM
```

**Remote** `/etc/ssh/sshd_config` (requires sudo):
```
AcceptEnv TERM
```

Restart sshd: `sudo systemctl restart sshd`

### Dark Theme Syntax Highlighting

For zsh-syntax-highlighting on dark backgrounds, add to `~/.zshrc`:

```zsh
# Fix comment visibility on dark backgrounds
ZSH_HIGHLIGHT_STYLES[comment]='fg=244,italic'  # Gray
ZSH_HIGHLIGHT_STYLES[alias]='fg=cyan,bold'
ZSH_HIGHLIGHT_STYLES[builtin]='fg=cyan'
ZSH_HIGHLIGHT_STYLES[command]='fg=green'
```

<<<<<<< HEAD
## Kitty Terminal Emulator

### Helix Markdown Formatter (Prettier) PATH Issue

**Problem**: Prettier formatter fails in Helix when Kitty is launched from Finder/GUI (markdown files opened by double-click). Error: `A formatter isn't available` or `env: node: No such file or directory`.

**Root Cause**: macOS GUI apps inherit limited PATH (`/usr/bin:/bin:/usr/sbin:/sbin`), excluding Homebrew and user-installed tools. Prettier requires `node` in PATH.

**Solution**: Export PATH in Kitty's configuration.

#### Required Setup

**1. Install Prettier globally**:
```bash
npm install -g prettier@latest
```

**2. Create system symlinks** (ensures tools available regardless of shell config):
```bash
sudo ln -sf ~/.nvm/versions/node/v22.17.0/bin/node /usr/local/bin/node
sudo ln -sf ~/.nvm/versions/node/v22.17.0/bin/prettier /usr/local/bin/prettier
```

**3. Configure Kitty PATH** (`~/.config/kitty/kitty.conf`):

Add in the `env` section (~line 1658):
```toml
# Add /usr/local/bin to PATH for tools like prettier and node
env PATH=/usr/local/bin:/opt/homebrew/bin:${PATH}
```

**4. Configure Helix formatter** (`~/.config/helix/languages.toml`):
```toml
[[language]]
name = "markdown"
formatter = { command = 'prettier', args = ["--parser", "markdown"] }
auto-format = true
```

**5. Restart Kitty** (Cmd+Q, reopen) - config changes only apply to new instances.

#### What DOESN'T Work

❌ **Kitty as file handler for `public.data` files** - Kitty's Info.plist claims `public.data` but cannot handle `file://` URLs from macOS Launch Services
❌ **Absolute paths in Helix config** - Helix caches config; symlinks + PATH export more reliable
❌ **Shell rc file PATH exports** - Not loaded for GUI-launched apps

#### Verification

```bash
# In Helix opened via Kitty
:fmt

# Should format markdown tables without errors
```

```bash
# Check Helix health
hx --health markdown
# Should show: ✓ prettier
```

### File Associations

For markdown files opened via double-click to use Kitty+Helix:

```bash
# Set Kitty as default for markdown
duti -s net.kovidgoyal.kitty .md all
duti -s net.kovidgoyal.kitty net.daringfireball.markdown all

# For .txt files
duti -s net.kovidgoyal.kitty .txt all
```

**Note**: Requires Kitty configured to open Helix by default. Set `$EDITOR` environment variable in shell config.
=======
### SSH Clipboard Integration (OSC 52)

Enable Claude Code `/export` to copy to macOS clipboard over SSH:

**See**: [ssh-clipboard-osc52.md](ssh-clipboard-osc52.md) for complete setup

**Quick setup**:
1. Local Ghostty: Add `clipboard-write = allow` to `~/.config/ghostty/config`
2. Remote Linux: Install xclip wrapper to `~/.local/bin/xclip`

The wrapper emits OSC 52 escape sequences that travel over SSH and are interpreted by Ghostty to update the macOS system clipboard.
>>>>>>> e4c13f04

## Troubleshooting

### Check Current Focus Tracking State

```bash
# This command should produce no output if disabled
printf '\033[?1004l'
```

### Reset Terminal State

```bash
reset  # Full terminal reset
```

### Verify No Console Output During Shell Init

Exit and reconnect - you should see no Powerlevel10k warnings about console output.<|MERGE_RESOLUTION|>--- conflicted
+++ resolved
@@ -73,7 +73,18 @@
 ZSH_HIGHLIGHT_STYLES[command]='fg=green'
 ```
 
-<<<<<<< HEAD
+### SSH Clipboard Integration (OSC 52)
+
+Enable Claude Code `/export` to copy to macOS clipboard over SSH:
+
+**See**: [ssh-clipboard-osc52.md](ssh-clipboard-osc52.md) for complete setup
+
+**Quick setup**:
+1. Local Ghostty: Add `clipboard-write = allow` to `~/.config/ghostty/config`
+2. Remote Linux: Install xclip wrapper to `~/.local/bin/xclip`
+
+The wrapper emits OSC 52 escape sequences that travel over SSH and are interpreted by Ghostty to update the macOS system clipboard.
+
 ## Kitty Terminal Emulator
 
 ### Helix Markdown Formatter (Prettier) PATH Issue
@@ -150,19 +161,6 @@
 ```
 
 **Note**: Requires Kitty configured to open Helix by default. Set `$EDITOR` environment variable in shell config.
-=======
-### SSH Clipboard Integration (OSC 52)
-
-Enable Claude Code `/export` to copy to macOS clipboard over SSH:
-
-**See**: [ssh-clipboard-osc52.md](ssh-clipboard-osc52.md) for complete setup
-
-**Quick setup**:
-1. Local Ghostty: Add `clipboard-write = allow` to `~/.config/ghostty/config`
-2. Remote Linux: Install xclip wrapper to `~/.local/bin/xclip`
-
-The wrapper emits OSC 52 escape sequences that travel over SSH and are interpreted by Ghostty to update the macOS system clipboard.
->>>>>>> e4c13f04
 
 ## Troubleshooting
 
