--- conflicted
+++ resolved
@@ -250,11 +250,8 @@
 
 ### Primary Toolchain
 - **Python Management**: `uv` for all Python operations (`uv run --active python -m`, `uv add`) - **Avoid**: pip, conda, pipenv
-<<<<<<< HEAD
 - **Backtesting Framework**: backtesting.py EXCLUSIVELY - **Prohibited**: bt, vectorbt, btester, backtrader, zipline, pyfolio, quantlib, NautilusTrader, any alternative backtesting frameworks
-=======
 - **Python-Rust Integration**: `maturin develop --release --uv` for building PyO3 extensions with consistent uv package management
->>>>>>> c034519f
 - **Module-Only Execution**: Mandatory `-m` flag with on-demand compatibility resolution and consolidation over proliferation
 - **Python Version**: 3.12+, type checking disabled (development environment)
 - **Libraries**: Prefer `httpx` over `requests`, `platformdirs` for cache directories
